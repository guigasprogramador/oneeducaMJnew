
import { Link, useLocation } from "react-router-dom";
import { cn } from "@/lib/utils";
<<<<<<< HEAD
import { BookOpen, GraduationCap, LayoutDashboard, Users, Award, List, ShieldCheck, CheckCircle, MessageSquare, Menu, X, Megaphone, Calendar, Briefcase, DollarSign } from "lucide-react";
=======
import { BookOpen, GraduationCap, LayoutDashboard, Users, Award, List, ShieldCheck, CheckCircle, MessageSquare, Menu, X, Megaphone, Calendar, Briefcase, BarChart } from "lucide-react";
>>>>>>> 53b6cc14
import { useState, useEffect } from "react";
import { Button } from "./ui/button";
import { Sheet, SheetContent, SheetTrigger } from "./ui/sheet";

const AdminSidebar = () => {
  const location = useLocation();
  const [isMobileOpen, setIsMobileOpen] = useState(false);
  const [isMobile, setIsMobile] = useState(false);

  // Detecta se a tela é móvel
  useEffect(() => {
    const checkIfMobile = () => {
      setIsMobile(window.innerWidth < 768);
    };
    
    checkIfMobile();
    window.addEventListener('resize', checkIfMobile);
    
    return () => {
      window.removeEventListener('resize', checkIfMobile);
    };
  }, []);
  
  const navItems = [
    {
      title: "Dashboard",
      icon: <LayoutDashboard size={20} />,
      href: "/admin/dashboard",
    },
    {
<<<<<<< HEAD
      title: "Gestão Financeira",
      icon: <DollarSign size={20} />,
      href: "/admin/financial",
=======
      title: "Relatórios",
      icon: <BarChart size={20} />,
      href: "/admin/reports",
>>>>>>> 53b6cc14
    },
    {
      title: "Cursos",
      icon: <BookOpen size={20} />,
      href: "/admin/courses",
    },
    {
      title: "Aprovar Cursos",
      icon: <CheckCircle size={20} />,
      href: "/admin/course-approval",
    },
    {
      title: "Módulos",
      icon: <List size={20} />,
      href: "/admin/modules",
    },
    {
      title: "Aulas",
      icon: <GraduationCap size={20} />,
      href: "/admin/lessons",
    },
    {
      title: "Usuários",
      icon: <Users size={20} />,
      href: "/admin/users",
    },
    {
      title: "Definir Admin",
      icon: <ShieldCheck size={20} />,
      href: "/admin/make-admin",
    },
    {
      title: "Certificados",
      icon: <Award size={20} />,
      href: "/admin/certificates",
    },
    {
      title: "Chat",
      icon: <MessageSquare size={20} />,
      href: "/admin/forum",
    },
    {
      title: "Avisos",
      icon: <Megaphone size={20} />,
      href: "/admin/announcements",
    },
    {
      title: "Calendário",
      icon: <Calendar size={20} />,
      href: "/calendar",
    },
    {
      title: "Prestadores de Serviço",
      icon: <Briefcase size={20} />,
      href: "/admin/service-providers",
    },
  ];
  
  // Componente de navegação que é reutilizado tanto na versão desktop quanto na móvel
  const NavLinks = () => (
    <div className="flex flex-col gap-2 p-4 w-full">
      {navItems.map((item) => (
        <Link
          key={item.href}
          to={item.href}
          onClick={() => setIsMobileOpen(false)}
          className={cn(
            "flex items-center gap-3 rounded-lg px-3 py-2 text-sm font-medium transition-all hover:bg-accent",
            location.pathname === item.href ? "bg-accent text-accent-foreground" : "text-muted-foreground"
          )}
        >
          {item.icon}
          {item.title}
        </Link>
      ))}
    </div>
  );

  return (
    <>
      {/* Versão Desktop */}
      <aside className="hidden md:flex w-64 flex-col border-r bg-background transition-all duration-200">
        <div className="py-4 px-4 border-b">
          <h2 className="text-lg font-semibold text-primary">Área Administrativa</h2>
        </div>
        <NavLinks />
      </aside>
      
      {/* Versão Mobile */}
      <div className="md:hidden fixed bottom-4 right-4 z-50">
        <Sheet open={isMobileOpen} onOpenChange={setIsMobileOpen}>
          <SheetTrigger asChild>
            <Button size="icon" className="rounded-full shadow-lg bg-primary hover:bg-primary/90">
              <Menu className="h-5 w-5" />
            </Button>
          </SheetTrigger>
          <SheetContent side="left" className="w-[250px] sm:w-[300px]">
            <div className="flex flex-col h-full">
              <div className="flex items-center justify-between mb-2 pt-4 border-b pb-4">
                <h2 className="text-lg font-semibold text-primary">Menu Admin</h2>
                <Button variant="ghost" size="icon" onClick={() => setIsMobileOpen(false)}>
                  <X className="h-5 w-5" />
                </Button>
              </div>
              <NavLinks />
            </div>
          </SheetContent>
        </Sheet>
      </div>
    </>
  );
};

export default AdminSidebar;<|MERGE_RESOLUTION|>--- conflicted
+++ resolved
@@ -1,11 +1,6 @@
-
 import { Link, useLocation } from "react-router-dom";
 import { cn } from "@/lib/utils";
-<<<<<<< HEAD
-import { BookOpen, GraduationCap, LayoutDashboard, Users, Award, List, ShieldCheck, CheckCircle, MessageSquare, Menu, X, Megaphone, Calendar, Briefcase, DollarSign } from "lucide-react";
-=======
-import { BookOpen, GraduationCap, LayoutDashboard, Users, Award, List, ShieldCheck, CheckCircle, MessageSquare, Menu, X, Megaphone, Calendar, Briefcase, BarChart } from "lucide-react";
->>>>>>> 53b6cc14
+import { BookOpen, GraduationCap, LayoutDashboard, Users, Award, List, ShieldCheck, CheckCircle, MessageSquare, Menu, X, Megaphone, Calendar, Briefcase, DollarSign, BarChart } from "lucide-react";
 import { useState, useEffect } from "react";
 import { Button } from "./ui/button";
 import { Sheet, SheetContent, SheetTrigger } from "./ui/sheet";
@@ -36,15 +31,14 @@
       href: "/admin/dashboard",
     },
     {
-<<<<<<< HEAD
       title: "Gestão Financeira",
       icon: <DollarSign size={20} />,
       href: "/admin/financial",
-=======
+    },
+    {
       title: "Relatórios",
       icon: <BarChart size={20} />,
       href: "/admin/reports",
->>>>>>> 53b6cc14
     },
     {
       title: "Cursos",
